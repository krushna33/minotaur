--- conflicted
+++ resolved
@@ -74,11 +74,8 @@
 	"mntrampl" 
 	"mntrengfac" 
 	"${IPOPT_LIBS}"
-<<<<<<< HEAD
 	"${CPX_LIBS}"
-=======
 	"${CBC_LIBS}"
->>>>>>> 434c01d2
         "${OSI_LIBS}"
         "${FILTER_SQP_LIBS}"
 	"${BQPD_LIBS}"
