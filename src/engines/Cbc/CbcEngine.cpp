// 
//     MINOTAUR -- It's only 1/2 bull
// 
//     (C)opyright 2008 - 2017 The MINOTAUR Team.
// 

/**
 * \file CbcEngine.cpp
 * \brief Implement an interface to the Coin-OR Branch and Cut, Cbc solver
 * \author Ashutosh Mahajan, IIT Bombay
 */

#include <cmath>
#include <iostream>
#include <iomanip>

#include "coin/CoinPragma.hpp"
#include "coin/CbcModel.hpp"
#include "coin/OsiClpSolverInterface.hpp"

#include "MinotaurConfig.h"
#include "CbcEngine.h"
#include "Constraint.h"
#include "Environment.h"
#include "Function.h"
#include "LinearFunction.h"
#include "Logger.h"
#include "Objective.h"
#include "Option.h"
#include "Problem.h"
#include "Solution.h"
#include "Timer.h"
#include "Variable.h"

using namespace Minotaur;

//#define SPEW 1

const std::string CbcEngine::me_ = "CbcEngine: ";

// ----------------------------------------------------------------------- //
// ----------------------------------------------------------------------- //

CbcEngine::CbcEngine(EnvPtr env)
  : env_(env)
{
  logger_ = env_->getLogger();
  timer_  = env->getNewTimer();
  osilp_  = 0;
  stats_  = new CbcStats();
  stats_->calls    = 0;
  stats_->time     = 0;
}


CbcEngine::~CbcEngine()
{
  if (timer_) {
    delete timer_;
    timer_ = 0;
  }
  if (stats_) {
    delete stats_;
    stats_ = 0;
  }
  if (problem_) {
    problem_->unsetEngine();
<<<<<<< HEAD
    //problem_.reset();
    problem_ = 0;
=======
>>>>>>> c19b679a
  }
  if (osilp_) {
    delete osilp_;
    osilp_ = 0;
  }
}


void CbcEngine::addConstraint(ConstraintPtr )
{
}


void CbcEngine::changeBound(ConstraintPtr , BoundType , double )
{
}


void CbcEngine::changeBound(VariablePtr , BoundType , double )
{
}


void CbcEngine::changeBound(VariablePtr , double , double )
{
}


void CbcEngine::changeConstraint(ConstraintPtr , LinearFunctionPtr , 
                                   double , double )
{
}


void CbcEngine::changeConstraint(ConstraintPtr, NonlinearFunctionPtr)
{
    assert(!"Cannot change a nonlinear function in CbcEngine");
}


void CbcEngine::changeObj(FunctionPtr , double)
{
}


void CbcEngine::clear()
{
}


EnginePtr CbcEngine::emptyCopy()
{
  return new CbcEngine(env_);
}


std::string CbcEngine::getName() const
{
  return "Cbc";
}


double CbcEngine::getSolutionValue() 
{
  return sol_->getObjValue();
}


ConstSolutionPtr CbcEngine::getSolution() 
{
  return sol_;
}


EngineStatus CbcEngine::getStatus() 
{
  return status_;
}


void CbcEngine::load(ProblemPtr problem)
{
  objChanged_ = true;
  bndChanged_ = true;
  consChanged_ = true;
  problem_ = problem;
  problem->setEngine(this);
}


void CbcEngine::load_()
{
  int numvars = problem_->getNumVars();
  int numcons = problem_->getNumCons();
  int i,j;
  double obj_sense = 1.;

  CoinPackedMatrix *r_mat;
  double *conlb, *conub, *varlb, *varub, *obj;
  double *value;
  int *index;
  CoinBigIndex *start;

  ConstraintConstIterator c_iter;
  VariableConstIterator v_iter;
  
  conlb = new double[numcons];
  conub = new double[numcons];
  varlb = new double[numvars];
  varub = new double[numvars];

  VariableGroupConstIterator it;
  /* map the variables in this constraint to the function type (linear here) */

  //XXX Need to count the number of nnz in the problem_ 
  //     -- maybe add it to class later  
  LinearFunctionPtr lin;
  int nnz = 0;
  for (c_iter = problem_->consBegin(); c_iter != problem_->consEnd(); ++c_iter) {
    //XXX Don't want assert here, but not sure of eventually calling sequence
    //     and assumptions
    assert((*c_iter)->getFunctionType() == Linear);
    lin = (*c_iter)->getLinearFunction();
    nnz += lin->getNumTerms();
  }

  index = new int[nnz];
  value = new double[nnz];
  start = new CoinBigIndex[numcons+1];
    
  i = 0;
  j=0;
  start[0] = 0;
  for (c_iter = problem_->consBegin(); c_iter != problem_->consEnd(); ++c_iter) {
    conlb[i] = (*c_iter)->getLb();
    conub[i] = (*c_iter)->getUb();
    lin = (*c_iter)->getLinearFunction();
    for (it = lin->termsBegin(); it != lin->termsEnd(); ++it){
      ConstVariablePtr vPtr = it->first;
      index[j] = vPtr->getIndex();
      value[j] = it->second;
      ++j;
    }
    ++i;
    start[i]=j;
  }
  
  i = 0;
  for (v_iter=problem_->varsBegin(); v_iter!=problem_->varsEnd(); ++v_iter, 
       ++i) {
    varlb[i] = (*v_iter)->getLb();
    varub[i] = (*v_iter)->getUb();
  }

  // XXX: check if linear function is NULL
  lin = problem_->getObjective()->getLinearFunction();
  if (problem_->getObjective()->getObjectiveType() == Minotaur::Maximize) {
    obj_sense = -1.;
  }
  obj = new double[numvars];
  i = 0;
  if (lin) {
    for (v_iter=problem_->varsBegin(); v_iter!=problem_->varsEnd(); ++v_iter, 
         ++i) {
      obj[i]   = obj_sense*lin->getWeight(*v_iter);
    }
  } else {
    memset(obj, 0, numvars * sizeof(double));
  }

  r_mat = new CoinPackedMatrix(false, numvars, numcons, nnz, value, index, 
                               start, NULL);

  if (osilp_) {
    delete osilp_;
  }
  osilp_ = new OsiClpSolverInterface();
  osilp_->setHintParam(OsiDoReducePrint);
  osilp_->messageHandler()->setLogLevel(0); 

  osilp_->loadProblem(*r_mat, varlb, varub, obj, conlb, conub);
  for (v_iter=problem_->varsBegin(); v_iter!=problem_->varsEnd(); ++v_iter, 
       ++i) {
    if (Binary==(*v_iter)->getType() || Integer==(*v_iter)->getType()) {
      osilp_->setInteger((*v_iter)->getIndex());
    }
  }

  sol_ = (SolutionPtr) new Solution(1E20, 0, problem_);

  objChanged_ = true;
  bndChanged_ = true;
  consChanged_ = true;

  osilp_->writeLp("foo");
  delete r_mat;
  delete [] index;
  delete [] value;
  delete [] start;
  delete [] conlb;
  delete [] conub;
  delete [] varlb;
  delete [] varub;
  delete [] obj;

  // osilp_->writeLp("stub");
  // exit(0);
}



void CbcEngine::negateObj()
{
}


void CbcEngine::removeCons(std::vector<ConstraintPtr> &)
{
  consChanged_ = true;
}


void CbcEngine::resetIterationLimit()
{
}


void CbcEngine::setIterationLimit(int )
{
}
  

void CbcEngine::setTimeLimit(double )
{
}


void CbcEngine::setUpperCutoff(double)
{
}


EngineStatus CbcEngine::solve()
{
  CbcModel *model = 0;
  std::string params = "-loglevel 0 -solve ";

  timer_->start();
  if (true==objChanged_ || true==bndChanged_ || true==consChanged_) {
    load_();
  }

  stats_->calls += 1;
#if SPEW
  logger_->msgStream(LogDebug) << me_ << "in call number " << stats_->calls
                               << std::endl;
#endif
  
  model = new CbcModel(*osilp_);    
  callCbc(params, *model);

  if (model->isProvenOptimal()) {
    status_ = ProvenOptimal;  
    sol_->setPrimal(osilp_->getColSolution());
    sol_->setObjValue(model->getObjValue()*model->getObjSense() + 
                      problem_->getObjective()->getConstant());
  } else if (model->isProvenInfeasible()) {
    status_ = ProvenInfeasible;
    sol_->setObjValue(INFINITY);
  } else if(model->isContinuousUnbounded()) {
    status_ = ProvenUnbounded;    // or it could be infeasible
    sol_->setObjValue(-INFINITY);
  } else if(model->isProvenDualInfeasible()) {
    status_ = ProvenUnbounded;    // primal is not infeasible but dual is.
    sol_->setObjValue(-INFINITY);
  } else if (model->isNodeLimitReached() || model->isSecondsLimitReached() ||
             model->isSolutionLimitReached()) {
    status_ = EngineIterationLimit;
    sol_->setPrimal(osilp_->getStrictColSolution());
    sol_->setObjValue(osilp_->getObjValue()
        +problem_->getObjective()->getConstant());
  } else if(model->isAbandoned()) {
    status_ = EngineError;
    sol_->setObjValue(INFINITY);
  } else {
    status_ = EngineUnknownStatus;
    sol_->setObjValue(INFINITY);
  }

  stats_->time  += timer_->query();

#if SPEW
  logger_->msgStream(LogDebug) << me_ << "status = " << status_ << std::endl
                               << me_ << "solution value = " 
                               << sol_->getObjValue() << std::endl;
#endif
  timer_->stop();
  bndChanged_ = false;
  consChanged_ = false;
  objChanged_ = false;

  delete model;
  return status_;
}


void CbcEngine::writeLP(const char *) const 
{ 
}


void CbcEngine::writeStats(std::ostream &out) const
{
  if (stats_) {
    out << me_ << "total calls            = " << stats_->calls << std::endl
      << me_ << "total time in solving  = " << stats_->time  << std::endl;
  }
}


// Local Variables: 
// mode: c++ 
// eval: (c-set-style "k&r") 
// eval: (c-set-offset 'innamespace 0) 
// eval: (setq c-basic-offset 2) 
// eval: (setq fill-column 78) 
// eval: (auto-fill-mode 1) 
// eval: (setq column-number-mode 1) 
// eval: (setq indent-tabs-mode nil) 
// End:<|MERGE_RESOLUTION|>--- conflicted
+++ resolved
@@ -65,11 +65,8 @@
   }
   if (problem_) {
     problem_->unsetEngine();
-<<<<<<< HEAD
-    //problem_.reset();
+//problem_.reset();
     problem_ = 0;
-=======
->>>>>>> c19b679a
   }
   if (osilp_) {
     delete osilp_;
